--- conflicted
+++ resolved
@@ -89,10 +89,7 @@
 
     cat "${SERVICE_IDL_TMPL}" \
         | jq ".host = \"${APIPROXY_SERVICE}\" \
-<<<<<<< HEAD
         | .\"x-google-endpoints\"[0].name = \"${APIPROXY_SERVICE}\" \
-=======
->>>>>>> cf2fa423
         | .securityDefinitions.auth0_jwk.\"x-google-audiences\" = \"${APIPROXY_SERVICE}\"" \
         > "${SERVICE_IDL}"
 
