--- conflicted
+++ resolved
@@ -39,15 +39,9 @@
 # 3) Check if envoy_build_config/extensions_build_config.bzl is up-to-date.
 # Try to match it with the one in source/extensions and comment out unneeded extensions.
 
-<<<<<<< HEAD
-ENVOY_SHA1 = "b62dae29a5dd06b7f689899b26974d9567a98f0e"  # 2021-07-15: top of the tree
+ENVOY_SHA1 = "b62dae29a5dd06b7f689899b26974d9567a98f0e"  # 2021-07-15: top of the tree after remote jwks retries
 
 ENVOY_SHA256 = "e76b4cc5f4da931a551d34058ffd538eca52580f0e7ea1293d37e96026872266"
-=======
-ENVOY_SHA1 = "68fe53a889416fd8570506232052b06f5a531541"  # 1.19.0 2021-07-13
-
-ENVOY_SHA256 = "99710bed04842ea9fb556a0dedafa4fee945fc53a1b82bcff1fd5b9c1e1caa7d"
->>>>>>> 62ce54e8
 
 http_archive(
     name = "envoy",
