# Copyright 2019 Google LLC
#
# Licensed under the Apache License, Version 2.0 (the "License");
# you may not use this file except in compliance with the License.
# You may obtain a copy of the License at
#
#     http://www.apache.org/licenses/LICENSE-2.0
#
# Unless required by applicable law or agreed to in writing, software
# distributed under the License is distributed on an "AS IS" BASIS,
# WITHOUT WARRANTIES OR CONDITIONS OF ANY KIND, either express or implied.
# See the License for the specific language governing permissions and
# limitations under the License.

FROM debian:buster
LABEL maintainer="jilinxia@google.com"

# add env we can debug with the image name:tag
ARG IMAGE_ARG
ENV IMAGE=${IMAGE_ARG}


RUN apt-get update -y
RUN apt-get -y install \
    wget make cmake python python-pip pkg-config coreutils \
    zlib1g-dev curl libtool automake zip time rsync ninja-build \
<<<<<<< HEAD
    git bash-completion jq default-jdk python3-distutils libicu-dev

=======
    git bash-completion jq default-jdk python3-distutils
>>>>>>> 08641043

# install nodejs, which is needed for integration tests
RUN sh -c 'curl -sL https://deb.nodesource.com/setup_12.x | bash -'
RUN apt-get install -y nodejs

# install bazel
RUN INSTALLER="bazel-0.28.1-installer-linux-x86_64.sh"; \
    DOWNLOAD_URL="https://github.com/bazelbuild/bazel/releases/download/0.28.1/${INSTALLER}"; \
    wget -q "${DOWNLOAD_URL}" && \
    chmod +x "${INSTALLER}" && "./${INSTALLER}" && rm "${INSTALLER}"

# install Bazelisk
RUN wget -O /usr/local/bin/bazel https://github.com/bazelbuild/bazelisk/releases/download/v0.0.8/bazelisk-linux-amd64 && \
    chmod +x /usr/local/bin/bazel

<<<<<<< HEAD
# install clang-8 and associated tools (old envoy)
=======
# install clang-9
>>>>>>> 08641043
RUN wget -O- https://apt.llvm.org/llvm-snapshot.gpg.key| apt-key add - && \
    echo "deb https://apt.llvm.org/buster/ llvm-toolchain-buster-9 main" >> /etc/apt/sources.list && \
    apt-get update && \
<<<<<<< HEAD
    apt-get install -y llvm-8 llvm-8-dev libclang-8-dev clang-8 \
        lld lld-8 clang-tools-7 clang-format-7 libc++-dev xz-utils

# install clang-10 and associated tools (new envoy)
RUN wget -O- https://apt.llvm.org/llvm-snapshot.gpg.key| apt-key add - && \
    echo "deb https://apt.llvm.org/buster/ llvm-toolchain-buster-10 main" >> /etc/apt/sources.list && \
    apt-get update && \
    apt-get install -y llvm-10 llvm-10-dev libclang-10-dev clang-10 \
        lld-10 clang-tools-10 clang-format-10 libc++-dev xz-utils

ENV CC clang-10
ENV CXX clang++-10
=======
    apt-get install -y llvm-9 llvm-9-dev libclang-9-dev clang-9 \
        lld-9 clang-tools-9 clang-format-9 libc++-dev xz-utils

ENV CC clang-9
ENV CXX clang++-9
>>>>>>> 08641043


# install golang and setup Go standard envs
ENV GOPATH /go
ENV PATH /usr/local/go/bin:$PATH
ENV PATH $GOPATH/bin:$PATH

ENV GO_TARBALL "go1.13.linux-amd64.tar.gz"
RUN wget -q "https://storage.googleapis.com/golang/${GO_TARBALL}" && \
    tar xzf "${GO_TARBALL}" -C /usr/local && \
    rm "${GO_TARBALL}"

# Install buildifier
RUN go get github.com/bazelbuild/buildtools/buildifier

# install gcloud package
RUN curl https://dl.google.com/dl/cloudsdk/release/google-cloud-sdk.tar.gz > /tmp/google-cloud-sdk.tar.gz
RUN mkdir -p /usr/local/gcloud \
  && tar -C /usr/local/gcloud -xvf /tmp/google-cloud-sdk.tar.gz \
  && /usr/local/gcloud/google-cloud-sdk/install.sh
ENV PATH $PATH:/usr/local/gcloud/google-cloud-sdk/bin

# For Cloud Run
RUN gcloud components install beta --quiet<|MERGE_RESOLUTION|>--- conflicted
+++ resolved
@@ -20,16 +20,11 @@
 ENV IMAGE=${IMAGE_ARG}
 
 
-RUN apt-get update -y
-RUN apt-get -y install \
+RUN apt-get update && \
+    apt-get -y install \
     wget make cmake python python-pip pkg-config coreutils \
     zlib1g-dev curl libtool automake zip time rsync ninja-build \
-<<<<<<< HEAD
-    git bash-completion jq default-jdk python3-distutils libicu-dev
-
-=======
     git bash-completion jq default-jdk python3-distutils
->>>>>>> 08641043
 
 # install nodejs, which is needed for integration tests
 RUN sh -c 'curl -sL https://deb.nodesource.com/setup_12.x | bash -'
@@ -45,34 +40,15 @@
 RUN wget -O /usr/local/bin/bazel https://github.com/bazelbuild/bazelisk/releases/download/v0.0.8/bazelisk-linux-amd64 && \
     chmod +x /usr/local/bin/bazel
 
-<<<<<<< HEAD
-# install clang-8 and associated tools (old envoy)
-=======
 # install clang-9
->>>>>>> 08641043
 RUN wget -O- https://apt.llvm.org/llvm-snapshot.gpg.key| apt-key add - && \
     echo "deb https://apt.llvm.org/buster/ llvm-toolchain-buster-9 main" >> /etc/apt/sources.list && \
     apt-get update && \
-<<<<<<< HEAD
-    apt-get install -y llvm-8 llvm-8-dev libclang-8-dev clang-8 \
-        lld lld-8 clang-tools-7 clang-format-7 libc++-dev xz-utils
-
-# install clang-10 and associated tools (new envoy)
-RUN wget -O- https://apt.llvm.org/llvm-snapshot.gpg.key| apt-key add - && \
-    echo "deb https://apt.llvm.org/buster/ llvm-toolchain-buster-10 main" >> /etc/apt/sources.list && \
-    apt-get update && \
-    apt-get install -y llvm-10 llvm-10-dev libclang-10-dev clang-10 \
-        lld-10 clang-tools-10 clang-format-10 libc++-dev xz-utils
-
-ENV CC clang-10
-ENV CXX clang++-10
-=======
     apt-get install -y llvm-9 llvm-9-dev libclang-9-dev clang-9 \
         lld-9 clang-tools-9 clang-format-9 libc++-dev xz-utils
 
 ENV CC clang-9
 ENV CXX clang++-9
->>>>>>> 08641043
 
 
 # install golang and setup Go standard envs
