--- conflicted
+++ resolved
@@ -19,16 +19,6 @@
 
 To get started building Envoy locally, following the instructions from [Envoy](https://github.com/envoyproxy/envoy/blob/master/bazel/README.md#quick-start-bazel-build-for-developers).
 
-<<<<<<< HEAD
-## Install Clang-10
-
-```
-wget -O- https://apt.llvm.org/llvm-snapshot.gpg.key| apt-key add -
-echo "deb http://apt.llvm.org/buster/ llvm-toolchain-buster-10 main" >> /etc/apt/sources.list
-sudo apt-get update
-sudo apt-get install -y llvm-10-dev libclang-10-dev clang-10 \
-    clang-tools-10 clang-format-10 xz-utils lld-10
-=======
 ## Install clang-9
 
 ```
@@ -36,13 +26,12 @@
     echo "deb http://apt.llvm.org/buster/ llvm-toolchain-buster-9 main" >> /etc/apt/sources.list && \
     sudo apt-get update && \
     sudo apt-get install -y llvm-9-dev libclang-9-dev clang-9 xz-utils lld-9 clang-tools-9 clang-format-9
->>>>>>> 08641043
 ```
 
 ## Install Golang
 
 ```
-sudo apt-get install golang-1.15
+sudo apt-get install golang-1.11
 ```
 
 Add the following setting in .profile, then source it:
