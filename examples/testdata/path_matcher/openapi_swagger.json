--- conflicted
+++ resolved
@@ -1,14 +1,4 @@
 {
-<<<<<<< HEAD
-  "swagger": "2.0",
-  "info": {
-    "description": "Example of the Path Matcher filter using a simple Bookstore API.",
-    "title": "Example - Path Matcher - Bookstore",
-    "version": "1.0.0"
-  },
-  "host": "path-matcher.endpoints.nareddyt-cloud-esf.cloud.goog",
-=======
->>>>>>> 8b9c637c
   "basePath": "/",
   "consumes": [
     "application/json"
