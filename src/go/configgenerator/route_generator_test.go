// Copyright 2019 Google LLC
//
// Licensed under the Apache License, Version 2.0 (the "License");
// you may not use this file except in compliance with the License.
// You may obtain a copy of the License at
//
//     http://www.apache.org/licenses/LICENSE-2.0
//
// Unless required by applicable law or agreed to in writing, software
// distributed under the License is distributed on an "AS IS" BASIS,
// WITHOUT WARRANTIES OR CONDITIONS OF ANY KIND, either express or implied.
// See the License for the specific language governing permissions and
// limitations under the License.

package configgenerator

import (
	"strings"
	"testing"

	"github.com/GoogleCloudPlatform/esp-v2/src/go/configinfo"
	"github.com/GoogleCloudPlatform/esp-v2/src/go/options"
	"github.com/GoogleCloudPlatform/esp-v2/src/go/util"
	"github.com/golang/protobuf/jsonpb"
	"github.com/golang/protobuf/proto"

	routepb "github.com/envoyproxy/go-control-plane/envoy/config/route/v3"
	matcher "github.com/envoyproxy/go-control-plane/envoy/type/matcher/v3"
	wrapperspb "github.com/golang/protobuf/ptypes/wrappers"
	annotationspb "google.golang.org/genproto/googleapis/api/annotations"
	confpb "google.golang.org/genproto/googleapis/api/serviceconfig"
	apipb "google.golang.org/genproto/protobuf/api"
)

func TestMakeRouteConfig(t *testing.T) {
	testData := []struct {
		desc                          string
		enableStrictTransportSecurity bool
		fakeServiceConfig             *confpb.Service
		wantedError                   string
		wantRouteConfig               string
	}{
		{
			desc:                          "Enable Strict Transport Security",
			enableStrictTransportSecurity: true,
			fakeServiceConfig: &confpb.Service{
				Name: testProjectName,
				Apis: []*apipb.Api{
					{
						Name: testApiName,
					},
				},
			},
			wantRouteConfig: `
{
<<<<<<< HEAD
  "name":"local_route",
  "virtualHosts":[
    {
      "domains":[
        "*"
      ],
      "name":"backend",
      "routes":[
        {
          "decorator":{
            "operation":"ingress"
          },
          "match":{
            "prefix":"/"
          },
          "responseHeadersToAdd":[
            {
              "header":{
                "key":"Strict-Transport-Security",
                "value":"max-age=31536000; includeSubdomains"
              }
            }
          ],
          "route":{
            "cluster":"bookstore.endpoints.project123.cloud.goog_local",
            "timeout":"15s"
          }
        }
      ]
    }
  ]
=======
   "name":"local_route",
   "virtualHosts":[
      {
         "domains":[
            "*"
         ],
         "name":"backend",
         "routes":[
            {
               "match":{
                  "prefix":"/"
               },
               "responseHeadersToAdd":[
                  {
                     "header":{
                        "key":"Strict-Transport-Security",
                        "value":"max-age=31536000; includeSubdomains"
                     }
                  }
               ],
               "route":{
                  "cluster":"bookstore.endpoints.project123.cloud.goog_local",
                  "timeout":"15s"
               }
            }
         ]
      }
   ]
>>>>>>> 3f7e63eb
}`,
		},
		{
			desc:                          "Enable Strict Transport Security for remote backend",
			enableStrictTransportSecurity: true,
			fakeServiceConfig: &confpb.Service{
				Name: testProjectName,
				Apis: []*apipb.Api{
					{
						Name: testApiName,
					},
				},
				Backend: &confpb.Backend{
					Rules: []*confpb.BackendRule{
						{
							Selector:        "endpoints.examples.bookstore.Bookstore.Foo",
							Address:         "https://testapipb.com/foo",
							PathTranslation: confpb.BackendRule_CONSTANT_ADDRESS,
							Authentication: &confpb.BackendRule_JwtAudience{
								JwtAudience: "bar.com",
							},
						},
					},
				},
				Http: &annotationspb.Http{
					Rules: []*annotationspb.HttpRule{
						{
							Selector: "endpoints.examples.bookstore.Bookstore.Foo",
							Pattern: &annotationspb.HttpRule_Get{
								Get: "foo",
							},
						},
					},
				},
			},
			wantRouteConfig: `
{
  "name": "local_route",
  "virtualHosts": [
    {
      "domains": [
        "*"
      ],
      "name": "backend",
      "routes": [
        {
          "decorator":{
            "operation":"ingress Foo"
          },
          "match": {
            "headers": [
              {
                "exactMatch": "GET",
                "name": ":method"
              }
            ],
            "path": "foo"
          },
          "responseHeadersToAdd": [
            {
              "header": {
                "key": "Strict-Transport-Security",
                "value": "max-age=31536000; includeSubdomains"
              }
            }
          ],
          "route": {
            "cluster": "testapipb.com:443",
            "hostRewriteLiteral": "testapipb.com",
            "timeout": "15s"
          }
        }
      ]
    }
  ]
}`,
		},
		{
			desc: "Wildcard paths for remote backend",
			fakeServiceConfig: &confpb.Service{
				Name: testProjectName,
				Apis: []*apipb.Api{
					{
						Name: testApiName,
					},
				},
				Backend: &confpb.Backend{
					Rules: []*confpb.BackendRule{
						{
							Selector:        "endpoints.examples.bookstore.Bookstore.Foo",
							Address:         "https://testapipb.com/foo",
							PathTranslation: confpb.BackendRule_CONSTANT_ADDRESS,
							Authentication: &confpb.BackendRule_JwtAudience{
								JwtAudience: "bar.com",
							},
						},
					},
				},
				Http: &annotationspb.Http{
					Rules: []*annotationspb.HttpRule{
						{
							Selector: "endpoints.examples.bookstore.Bookstore.Foo",
							Pattern: &annotationspb.HttpRule_Get{
								Get: "/v1/{book_name=*}/test/**",
							},
						},
					},
				},
			},
			wantRouteConfig: `
{
<<<<<<< HEAD
  "name": "local_route",
  "virtualHosts": [
    {
      "domains": [
        "*"
      ],
      "name": "backend",
      "routes": [
        {
          "decorator":{
            "operation":"ingress Foo"
          },
          "match": {
            "headers": [
              {
                "exactMatch": "GET",
                "name": ":method"
              }
            ],
            "safeRegex": {
              "googleRe2": {
                "maxProgramSize": 1000
              },
              "regex": "^/v1/[^\\/]+/test/.*$"
=======
   "name":"local_route",
   "virtualHosts":[
      {
         "domains":[
            "*"
         ],
         "name":"backend",
         "routes":[
            {
               "match":{
                  "headers":[
                     {
                        "exactMatch":"GET",
                        "name":":method"
                     }
                  ],
                  "safeRegex":{
                     "googleRe2":{
                     },
                     "regex":"^/v1/[^\\/]+/test/.*$"
                  }
               },
               "route":{
                  "cluster":"testapipb.com:443",
                  "hostRewriteLiteral":"testapipb.com",
                  "timeout":"15s"
               }
>>>>>>> 3f7e63eb
            }
         ]
      }
   ]
}`,
		},
		{
			desc: "Oversize wildcard path regex",
			fakeServiceConfig: &confpb.Service{
				Name: testProjectName,
				Apis: []*apipb.Api{
					{
						Name: testApiName,
					},
				},
				Backend: &confpb.Backend{
					Rules: []*confpb.BackendRule{
						{
							Selector:        "endpoints.examples.bookstore.Bookstore.Foo",
							Address:         "https://testapipb.com/foo",
							PathTranslation: confpb.BackendRule_CONSTANT_ADDRESS,
							Authentication: &confpb.BackendRule_JwtAudience{
								JwtAudience: "bar.com",
							},
						},
					},
				},
				Http: &annotationspb.Http{
					Rules: []*annotationspb.HttpRule{
						{
							Selector: "endpoints.examples.bookstore.Bookstore.Foo",
							Pattern: &annotationspb.HttpRule_Get{
								Get: getOverSizeRegexForTest(),
							},
						},
					},
				},
			},
			wantedError: "invalid route path regex: regex program size(1003) is larger than the max expected(1000)",
		},
	}

	for i, tc := range testData {
		opts := options.DefaultConfigGeneratorOptions()
		opts.EnableHSTS = tc.enableStrictTransportSecurity
		fakeServiceInfo, err := configinfo.NewServiceInfoFromServiceConfig(tc.fakeServiceConfig, testConfigID, opts)
		if err != nil {
			t.Fatal(err)
		}

		gotRoute, err := MakeRouteConfig(fakeServiceInfo)
		if tc.wantedError != "" {
			if err == nil || !strings.Contains(err.Error(), tc.wantedError) {
				t.Errorf("Test (%s): expected err: %v, got: %v", tc.desc, tc.wantedError, err)
			}
			continue
		} else if err != nil {
			t.Errorf("Test (%s): expected err: %v, got: %v", tc.desc, tc.wantedError, err)
			continue
		}

		marshaler := &jsonpb.Marshaler{}
		gotConfig, err := marshaler.MarshalToString(gotRoute)
		if err != nil {
			t.Fatal(err)
		}

		if err := util.JsonEqual(tc.wantRouteConfig, gotConfig); err != nil {
			t.Errorf("Test Desc(%d): %s, MakeRouteConfig failed, \n %v", i, tc.desc, err)
		}
	}
}

func TestMakeRouteConfigForCors(t *testing.T) {
	testData := []struct {
		desc string
		// Test parameters, in the order of "cors_preset", "cors_allow_origin"
		// "cors_allow_origin_regex", "cors_allow_methods", "cors_allow_headers"
		// "cors_expose_headers"
		params           []string
		allowCredentials bool
		wantedError      string
		wantCorsPolicy   *routepb.CorsPolicy
	}{
		{
			desc:           "No Cors",
			wantCorsPolicy: nil,
		},
		{
			desc:        "Incorrect configured basic Cors",
			params:      []string{"basic", "", `^https?://.+\\.example\\.com$`, "", "", ""},
			wantedError: "cors_allow_origin cannot be empty when cors_preset=basic",
		},
		{
			desc:        "Incorrect configured  Cors",
			params:      []string{"", "", "", "GET", "", ""},
			wantedError: "cors_preset must be set in order to enable CORS support",
		},
		{
			desc:        "Incorrect configured regex Cors",
			params:      []string{"cors_with_regexs", "", `^https?://.+\\.example\\.com$`, "", "", ""},
			wantedError: `cors_preset must be either "basic" or "cors_with_regex"`,
		},
		{
			desc:        "Oversize cors origin regex",
			params:      []string{"cors_with_regex", "", getOverSizeRegexForTest(), "", "Origin,Content-Type,Accept", ""},
			wantedError: `invalid cors origin regex: regex program size(1001) is larger than the max expected(1000)`,
		},
		{
			desc:   "Correct configured basic Cors, with allow methods",
			params: []string{"basic", "http://example.com", "", "GET,POST,PUT,OPTIONS", "", ""},
			wantCorsPolicy: &routepb.CorsPolicy{
				AllowOriginStringMatch: []*matcher.StringMatcher{
					{
						MatchPattern: &matcher.StringMatcher_Exact{
							Exact: "http://example.com",
						},
					},
				},
				AllowMethods:     "GET,POST,PUT,OPTIONS",
				AllowCredentials: &wrapperspb.BoolValue{Value: false},
			},
		},
		{
			desc:   "Correct configured regex Cors, with allow headers",
			params: []string{"cors_with_regex", "", `^https?://.+\\.example\\.com$`, "", "Origin,Content-Type,Accept", ""},
			wantCorsPolicy: &routepb.CorsPolicy{
				AllowOriginStringMatch: []*matcher.StringMatcher{
					{
						MatchPattern: &matcher.StringMatcher_SafeRegex{
							SafeRegex: &matcher.RegexMatcher{
								EngineType: &matcher.RegexMatcher_GoogleRe2{
									GoogleRe2: &matcher.RegexMatcher_GoogleRE2{},
								},
								Regex: `^https?://.+\\.example\\.com$`,
							},
						},
					},
				},
				AllowHeaders:     "Origin,Content-Type,Accept",
				AllowCredentials: &wrapperspb.BoolValue{Value: false},
			},
		},
		{
			desc:             "Correct configured regex Cors, with expose headers",
			params:           []string{"cors_with_regex", "", `^https?://.+\\.example\\.com$`, "", "", "Content-Length"},
			allowCredentials: true,
			wantCorsPolicy: &routepb.CorsPolicy{
				AllowOriginStringMatch: []*matcher.StringMatcher{
					{
						MatchPattern: &matcher.StringMatcher_SafeRegex{
							SafeRegex: &matcher.RegexMatcher{
								EngineType: &matcher.RegexMatcher_GoogleRe2{
									GoogleRe2: &matcher.RegexMatcher_GoogleRE2{},
								},
								Regex: `^https?://.+\\.example\\.com$`,
							},
						},
					},
				},
				ExposeHeaders:    "Content-Length",
				AllowCredentials: &wrapperspb.BoolValue{Value: true},
			},
		},
	}

	for _, tc := range testData {
		opts := options.DefaultConfigGeneratorOptions()
		if tc.params != nil {
			opts.CorsPreset = tc.params[0]
			opts.CorsAllowOrigin = tc.params[1]
			opts.CorsAllowOriginRegex = tc.params[2]
			opts.CorsAllowMethods = tc.params[3]
			opts.CorsAllowHeaders = tc.params[4]
			opts.CorsExposeHeaders = tc.params[5]
		}
		opts.CorsAllowCredentials = tc.allowCredentials

		gotRoute, err := MakeRouteConfig(&configinfo.ServiceInfo{
			Name:    "test-api",
			Options: opts,
		})
		if tc.wantedError != "" {
			if err == nil || !strings.Contains(err.Error(), tc.wantedError) {
				t.Errorf("Test (%s): expected err: %v, got: %v", tc.desc, tc.wantedError, err)
			}
			continue
		}

		gotHost := gotRoute.GetVirtualHosts()
		if len(gotHost) != 1 {
			t.Errorf("Test (%v): got expected number of virtual host", tc.desc)
		}
		gotCors := gotHost[0].GetCors()
		if !proto.Equal(gotCors, tc.wantCorsPolicy) {
			t.Errorf("Test (%v): makeRouteConfig failed, got Cors: %v, want: %v", tc.desc, gotCors, tc.wantCorsPolicy)
		}
	}
}

// Used to generate a oversize cors origin regex or a oversize wildcard uri template.
func getOverSizeRegexForTest() string {
	overSizeRegex := ""
	for i := 0; i < 333; i += 1 {
		// Use "/**" as it is a replacement token for wildcard uri template.
		overSizeRegex += "/**"
	}
	return overSizeRegex
}<|MERGE_RESOLUTION|>--- conflicted
+++ resolved
@@ -53,7 +53,6 @@
 			},
 			wantRouteConfig: `
 {
-<<<<<<< HEAD
   "name":"local_route",
   "virtualHosts":[
     {
@@ -85,36 +84,6 @@
       ]
     }
   ]
-=======
-   "name":"local_route",
-   "virtualHosts":[
-      {
-         "domains":[
-            "*"
-         ],
-         "name":"backend",
-         "routes":[
-            {
-               "match":{
-                  "prefix":"/"
-               },
-               "responseHeadersToAdd":[
-                  {
-                     "header":{
-                        "key":"Strict-Transport-Security",
-                        "value":"max-age=31536000; includeSubdomains"
-                     }
-                  }
-               ],
-               "route":{
-                  "cluster":"bookstore.endpoints.project123.cloud.goog_local",
-                  "timeout":"15s"
-               }
-            }
-         ]
-      }
-   ]
->>>>>>> 3f7e63eb
 }`,
 		},
 		{
@@ -226,32 +195,6 @@
 			},
 			wantRouteConfig: `
 {
-<<<<<<< HEAD
-  "name": "local_route",
-  "virtualHosts": [
-    {
-      "domains": [
-        "*"
-      ],
-      "name": "backend",
-      "routes": [
-        {
-          "decorator":{
-            "operation":"ingress Foo"
-          },
-          "match": {
-            "headers": [
-              {
-                "exactMatch": "GET",
-                "name": ":method"
-              }
-            ],
-            "safeRegex": {
-              "googleRe2": {
-                "maxProgramSize": 1000
-              },
-              "regex": "^/v1/[^\\/]+/test/.*$"
-=======
    "name":"local_route",
    "virtualHosts":[
       {
@@ -261,7 +204,10 @@
          "name":"backend",
          "routes":[
             {
-               "match":{
+               "decorator":{
+            "operation":"ingress Foo"
+          },
+          "match":{
                   "headers":[
                      {
                         "exactMatch":"GET",
@@ -279,7 +225,6 @@
                   "hostRewriteLiteral":"testapipb.com",
                   "timeout":"15s"
                }
->>>>>>> 3f7e63eb
             }
          ]
       }
