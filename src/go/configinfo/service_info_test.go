--- conflicted
+++ resolved
@@ -1798,17 +1798,12 @@
 		},
 	}
 
-<<<<<<< HEAD
 	for _, tc := range testData {
-=======
-	for i, tc := range testData {
->>>>>>> c9e6488c
 		t.Run(tc.desc, func(t *testing.T) {
 			opts := options.DefaultConfigGeneratorOptions()
 			s, err := NewServiceInfoFromServiceConfig(tc.fakeServiceConfig, testConfigID, opts)
 
 			if err != nil {
-<<<<<<< HEAD
 				t.Errorf("error not expected, got: %v", err)
 				return
 			}
@@ -2006,21 +2001,6 @@
 				}
 			}
 		})
-=======
-				t.Errorf("Test Desc(%d): %s, TestProcessBackendRuleForDeadline error not expected, got: %v", i, tc.desc, err)
-				return
-			}
-
-			for _, rule := range tc.fakeServiceConfig.Backend.Rules {
-				gotDeadline := s.Methods[rule.Selector].BackendInfo.Deadline
-				wantDeadline := tc.wantedMethodDeadlines[rule.Selector]
-
-				if wantDeadline != gotDeadline {
-					t.Errorf("Test Desc(%d): %s, TestProcessBackendRuleForDeadline, Deadline not expected, got: %v, want: %v", i, tc.desc, gotDeadline, wantDeadline)
-				}
-			}
-		})
->>>>>>> c9e6488c
 	}
 }
 
