// Copyright 2019 Google LLC
//
// Licensed under the Apache License, Version 2.0 (the "License");
// you may not use this file except in compliance with the License.
// You may obtain a copy of the License at
//
//     http://www.apache.org/licenses/LICENSE-2.0
//
// Unless required by applicable law or agreed to in writing, software
// distributed under the License is distributed on an "AS IS" BASIS,
// WITHOUT WARRANTIES OR CONDITIONS OF ANY KIND, either express or implied.
// See the License for the specific language governing permissions and
// limitations under the License.
#include "src/api_proxy/service_control/request_builder.h"

#include <time.h>

#include <chrono>
#include <functional>

#include "absl/strings/str_cat.h"
#include "google/api/metric.pb.h"
#include "google/protobuf/timestamp.pb.h"
#include "google/protobuf/util/time_util.h"
#include "source/common/common/assert.h"
#include "source/common/common/base64.h"
#include "source/common/grpc/status.h"
#include "src/api_proxy/service_control/request_info.h"
#include "src/api_proxy/utils/version.h"
#include "utils/distribution_helper.h"

using ::absl::OkStatus;
using ::absl::Status;
using ::absl::StatusCode;
using ::google::api::servicecontrol::v1::CheckError;
using ::google::api::servicecontrol::v1::CheckRequest;
using ::google::api::servicecontrol::v1::CheckResponse;
using ::google::api::servicecontrol::v1::
    CheckResponse_ConsumerInfo_ConsumerType;
using ::google::api::servicecontrol::v1::Distribution;
using ::google::api::servicecontrol::v1::LogEntry;
using ::google::api::servicecontrol::v1::MetricValue;
using ::google::api::servicecontrol::v1::MetricValueSet;
using ::google::api::servicecontrol::v1::Operation;
using ::google::api::servicecontrol::v1::QuotaError;
using ::google::api::servicecontrol::v1::ReportRequest;
using ::google::protobuf::Map;
using ::google::protobuf::Timestamp;
using ::google::service_control_client::DistributionHelper;

namespace espv2 {
namespace api_proxy {
namespace service_control {

// Default location. "global" should be used if the location is unknown.
// It is used for the metric label "cloud.googleapis.com/location".
const char kDefaultLocation[] = "global";

struct SupportedMetric {
  const char* name;
  ::google::api::MetricDescriptor_MetricKind metric_kind;
  ::google::api::MetricDescriptor_ValueType value_type;

  enum Mark { PRODUCER = 0, CONSUMER = 1, PRODUCER_BY_CONSUMER = 2 };
  enum Tag { START = 0, INTERMEDIATE = 1, FINAL = 2 };
  Tag tag;
  Mark mark;
  Status (*set)(const SupportedMetric& m, const ReportRequestInfo& info,
                Operation* operation);
};

struct SupportedLabel {
  const char* name;
  ::google::api::LabelDescriptor_ValueType value_type;

  enum Kind { USER = 0, SYSTEM = 1 };
  Kind kind;

  Status (*set)(const SupportedLabel& l, const ReportRequestInfo& info,
                Map<std::string, std::string>* labels);

  bool by_consumer_only;
};

namespace {

// Metric Helpers

MetricValue* AddMetricValue(const char* metric_name, Operation* operation) {
  MetricValueSet* metric_value_set = operation->add_metric_value_sets();
  metric_value_set->set_metric_name(metric_name);
  return metric_value_set->add_metric_values();
}

void AddInt64Metric(const char* metric_name, int64_t value,
                    Operation* operation) {
  MetricValue* metric_value = AddMetricValue(metric_name, operation);
  metric_value->set_int64_value(value);
}

// The parameters to initialize DistributionHelper
struct DistributionHelperOptions {
  int buckets;
  double growth;
  double scale;
};

const DistributionHelperOptions time_distribution = {29, 2.0, 1e-6};
const DistributionHelperOptions size_distribution = {8, 10.0, 1};
const double kMsToSecs = 1e-3;

Status AddDistributionMetric(const DistributionHelperOptions& options,
                             const char* metric_name, double value,
                             Operation* operation) {
  MetricValue* metric_value = AddMetricValue(metric_name, operation);
  Distribution distribution;
  Status status = DistributionHelper::InitExponential(
      options.buckets, options.growth, options.scale, &distribution);
  if (!status.ok()) return status;
  status = DistributionHelper::AddSample(value, &distribution);
  if (!status.ok()) return status;
  *metric_value->mutable_distribution_value() = distribution;
  return OkStatus();
}

// Metrics supported by ESPv2.

Status set_int64_metric_to_constant_1(const SupportedMetric& m,
                                      const ReportRequestInfo&,
                                      Operation* operation) {
  AddInt64Metric(m.name, 1l, operation);
  return OkStatus();
}

Status set_distribution_metric_to_request_size(const SupportedMetric& m,
                                               const ReportRequestInfo& info,
                                               Operation* operation) {
  if (info.request_size >= 0) {
    return AddDistributionMetric(size_distribution, m.name, info.request_size,
                                 operation);
  }
  return OkStatus();
}

Status set_distribution_metric_to_response_size(const SupportedMetric& m,
                                                const ReportRequestInfo& info,
                                                Operation* operation) {
  if (info.response_size >= 0) {
    return AddDistributionMetric(size_distribution, m.name, info.response_size,
                                 operation);
  }
  return OkStatus();
}

// TODO: Consider refactoring following 3 functions to avoid duplicate code
Status set_distribution_metric_to_request_time(const SupportedMetric& m,
                                               const ReportRequestInfo& info,
                                               Operation* operation) {
  if (info.latency.request_time_ms >= 0) {
    double request_time_secs = info.latency.request_time_ms * kMsToSecs;
    return AddDistributionMetric(time_distribution, m.name, request_time_secs,
                                 operation);
  }
  return OkStatus();
}

Status set_distribution_metric_to_backend_time(const SupportedMetric& m,
                                               const ReportRequestInfo& info,
                                               Operation* operation) {
  if (info.latency.backend_time_ms >= 0) {
    double backend_time_secs = info.latency.backend_time_ms * kMsToSecs;
    return AddDistributionMetric(time_distribution, m.name, backend_time_secs,
                                 operation);
  }
  return OkStatus();
}

Status set_distribution_metric_to_overhead_time(const SupportedMetric& m,
                                                const ReportRequestInfo& info,
                                                Operation* operation) {
  if (info.latency.overhead_time_ms >= 0) {
    double overhead_time_secs = info.latency.overhead_time_ms * kMsToSecs;
    return AddDistributionMetric(time_distribution, m.name, overhead_time_secs,
                                 operation);
  }
  return OkStatus();
}

// Currently unsupported metrics:
//
//  "serviceruntime.googleapis.com/api/producer/by_consumer/quota_used_count"
//
const SupportedMetric supported_metrics[] = {
    {
        "serviceruntime.googleapis.com/api/consumer/request_count",
        ::google::api::MetricDescriptor_MetricKind_DELTA,
        ::google::api::MetricDescriptor_ValueType_INT64,
        SupportedMetric::START,
        SupportedMetric::CONSUMER,
        set_int64_metric_to_constant_1,
    },
    {
        "serviceruntime.googleapis.com/api/producer/request_count",
        ::google::api::MetricDescriptor_MetricKind_DELTA,
        ::google::api::MetricDescriptor_ValueType_INT64,
        SupportedMetric::START,
        SupportedMetric::PRODUCER,
        set_int64_metric_to_constant_1,
    },
    {
        "serviceruntime.googleapis.com/api/producer/by_consumer/request_count",
        ::google::api::MetricDescriptor_MetricKind_DELTA,
        ::google::api::MetricDescriptor_ValueType_INT64,
        SupportedMetric::FINAL,
        SupportedMetric::PRODUCER_BY_CONSUMER,
        set_int64_metric_to_constant_1,
    },
    {
        "serviceruntime.googleapis.com/api/consumer/request_sizes",
        ::google::api::MetricDescriptor_MetricKind_DELTA,
        ::google::api::MetricDescriptor_ValueType_DISTRIBUTION,
        SupportedMetric::FINAL,
        SupportedMetric::CONSUMER,
        set_distribution_metric_to_request_size,
    },
    {
        "serviceruntime.googleapis.com/api/producer/request_sizes",
        ::google::api::MetricDescriptor_MetricKind_DELTA,
        ::google::api::MetricDescriptor_ValueType_DISTRIBUTION,
        SupportedMetric::FINAL,
        SupportedMetric::PRODUCER,
        set_distribution_metric_to_request_size,
    },
    {
        "serviceruntime.googleapis.com/api/producer/by_consumer/request_sizes",
        ::google::api::MetricDescriptor_MetricKind_DELTA,
        ::google::api::MetricDescriptor_ValueType_DISTRIBUTION,
        SupportedMetric::FINAL,
        SupportedMetric::PRODUCER_BY_CONSUMER,
        set_distribution_metric_to_request_size,
    },
    {
        "serviceruntime.googleapis.com/api/consumer/response_sizes",
        ::google::api::MetricDescriptor_MetricKind_DELTA,
        ::google::api::MetricDescriptor_ValueType_DISTRIBUTION,
        SupportedMetric::FINAL,
        SupportedMetric::CONSUMER,
        set_distribution_metric_to_response_size,
    },
    {
        "serviceruntime.googleapis.com/api/producer/response_sizes",
        ::google::api::MetricDescriptor_MetricKind_DELTA,
        ::google::api::MetricDescriptor_ValueType_DISTRIBUTION,
        SupportedMetric::FINAL,
        SupportedMetric::PRODUCER,
        set_distribution_metric_to_response_size,
    },
    {
        "serviceruntime.googleapis.com/api/producer/by_consumer/response_sizes",
        ::google::api::MetricDescriptor_MetricKind_DELTA,
        ::google::api::MetricDescriptor_ValueType_DISTRIBUTION,
        SupportedMetric::FINAL,
        SupportedMetric::PRODUCER_BY_CONSUMER,
        set_distribution_metric_to_response_size,
    },
    {
        "serviceruntime.googleapis.com/api/consumer/total_latencies",
        ::google::api::MetricDescriptor_MetricKind_DELTA,
        ::google::api::MetricDescriptor_ValueType_DISTRIBUTION,
        SupportedMetric::FINAL,
        SupportedMetric::CONSUMER,
        set_distribution_metric_to_request_time,
    },
    {
        "serviceruntime.googleapis.com/api/producer/total_latencies",
        ::google::api::MetricDescriptor_MetricKind_DELTA,
        ::google::api::MetricDescriptor_ValueType_DISTRIBUTION,
        SupportedMetric::FINAL,
        SupportedMetric::PRODUCER,
        set_distribution_metric_to_request_time,
    },
    {
        "serviceruntime.googleapis.com/api/producer/by_consumer/"
        "total_latencies",
        ::google::api::MetricDescriptor_MetricKind_DELTA,
        ::google::api::MetricDescriptor_ValueType_DISTRIBUTION,
        SupportedMetric::FINAL,
        SupportedMetric::PRODUCER_BY_CONSUMER,
        set_distribution_metric_to_request_time,
    },
    {
        "serviceruntime.googleapis.com/api/producer/backend_latencies",
        ::google::api::MetricDescriptor_MetricKind_DELTA,
        ::google::api::MetricDescriptor_ValueType_DISTRIBUTION,
        SupportedMetric::FINAL,
        SupportedMetric::PRODUCER,
        set_distribution_metric_to_backend_time,
    },
    {
        "serviceruntime.googleapis.com/api/producer/by_consumer/"
        "backend_latencies",
        ::google::api::MetricDescriptor_MetricKind_DELTA,
        ::google::api::MetricDescriptor_ValueType_DISTRIBUTION,
        SupportedMetric::FINAL,
        SupportedMetric::PRODUCER_BY_CONSUMER,
        set_distribution_metric_to_backend_time,
    },
    {
        "serviceruntime.googleapis.com/api/producer/request_overhead_latencies",
        ::google::api::MetricDescriptor_MetricKind_DELTA,
        ::google::api::MetricDescriptor_ValueType_DISTRIBUTION,
        SupportedMetric::FINAL,
        SupportedMetric::PRODUCER,
        set_distribution_metric_to_overhead_time,
    },
    {
        "serviceruntime.googleapis.com/api/producer/by_consumer/"
        "request_overhead_latencies",
        ::google::api::MetricDescriptor_MetricKind_DELTA,
        ::google::api::MetricDescriptor_ValueType_DISTRIBUTION,
        SupportedMetric::FINAL,
        SupportedMetric::PRODUCER_BY_CONSUMER,
        set_distribution_metric_to_overhead_time,
    },
};

const int supported_metrics_count =
    sizeof(supported_metrics) / sizeof(supported_metrics[0]);

constexpr char kServiceControlCallerIp[] =
    "servicecontrol.googleapis.com/caller_ip";
constexpr char kServiceControlReferer[] =
    "servicecontrol.googleapis.com/referer";
constexpr char kServiceControlServiceAgent[] =
    "servicecontrol.googleapis.com/service_agent";
constexpr char kServiceControlUserAgent[] =
    "servicecontrol.googleapis.com/user_agent";
constexpr char kServiceControlPlatform[] =
    "servicecontrol.googleapis.com/platform";
constexpr char kServiceControlAndroidPackageName[] =
    "servicecontrol.googleapis.com/android_package_name";
constexpr char kServiceControlAndroidCertFingerprint[] =
    "servicecontrol.googleapis.com/android_cert_fingerprint";
constexpr char kServiceControlIosBundleId[] =
    "servicecontrol.googleapis.com/ios_bundle_id";
constexpr char kServiceControlBackendProtocol[] =
    "servicecontrol.googleapis.com/backend_protocol";
constexpr char kServiceControlConsumerProject[] =
    "serviceruntime.googleapis.com/consumer_project";
constexpr char kApiKeyPrefix[] = "apikey:";

// User agent label value
// The value for kUserAgent should be configured at service control server.
// Now it is configured as "ESPv2".
constexpr char kUserAgent[] = "ESPv2";

// Service agent label value
constexpr char kServiceAgentPrefix[] = "ESPv2/";

const std::string get_service_agent() {
  return kServiceAgentPrefix + utils::Version::instance().get();
}

// Returns the relevant status code for the request protocol.
// gRPC is a protocol on top of HTTP, so HTTP errors take priority.
unsigned int get_status_code(const ReportRequestInfo& info) {
  if (info.grpc_response_code.has_value()) {
    return Envoy::Grpc::Utility::grpcToHttpStatus(
        static_cast<Envoy::Grpc::Status::GrpcStatus>(
            info.grpc_response_code.value()));
  }
  return info.http_response_code;
}

// /credential_id
Status set_credential_id(const SupportedLabel& l, const ReportRequestInfo& info,
                         Map<std::string, std::string>* labels) {
  // The rule to set /credential_id is:
  // 1) If api_key is available and valid, set it as apiKey:API-KEY
  // 2) If auth issuer and audience both are available, set it as:
  //    jwtAuth:issuer=base64(issuer)&audience=base64(audience)
  if (info.check_response_info.api_key_state ==
      api_key::ApiKeyState::VERIFIED) {
    ASSERT(!info.api_key.empty(),
           "API Key must be set, otherwise consumer would not be verified.");
<<<<<<< HEAD
    if (info.enable_api_key_uid_reporting) {
      if (info.check_response_info.error.is_network_error) {
        (*labels)[l.name] = absl::StrCat(kApiKeyPrefix, "UNKNOWN");
      } else {
        (*labels)[l.name] = info.check_response_info.api_key_uid.empty() ? absl::StrCat(kApiKeyPrefix,  info.api_key)
                      : info.check_response_info.api_key_uid;
      }
    } else {
      (*labels)[l.name] = absl::StrCat(kApiKeyPrefix, info.api_key);
    }
=======
    (*labels)[l.name] =
        absl::StrCat(kApiKeyPrefix, info.check_response_info.api_key_uid.empty()
                                        ? info.api_key
                                        : info.check_response_info.api_key_uid);
>>>>>>> b1282487
  } else if (!info.auth_issuer.empty()) {
    std::string base64_issuer = Envoy::Base64Url::encode(
        info.auth_issuer.data(), info.auth_issuer.size());
    std::string credential_id = absl::StrCat("jwtauth:issuer=", base64_issuer);
    // auth audience is optional
    if (!info.auth_audience.empty()) {
      std::string base64_audience = Envoy::Base64Url::encode(
          info.auth_audience.data(), info.auth_audience.size());
      absl::StrAppend(&credential_id, "&audience=", base64_audience);
    }
    (*labels)[l.name] = credential_id;
  }
  return OkStatus();
}

constexpr const char* error_types[10] = {"0xx", "1xx", "2xx", "3xx", "4xx",
                                         "5xx", "6xx", "7xx", "8xx", "9xx"};

// /error_type
Status set_error_type(const SupportedLabel& l, const ReportRequestInfo& info,
                      Map<std::string, std::string>* labels) {
  int status_code = get_status_code(info);
  if (status_code >= 400) {
    int code = (status_code / 100) % 10;
    if (error_types[code]) {
      (*labels)[l.name] = error_types[code];
    }
  }
  return OkStatus();
}

// /protocol
Status set_protocol(const SupportedLabel& l, const ReportRequestInfo& info,
                    Map<std::string, std::string>* labels) {
  (*labels)[l.name] = protocol::ToString(info.frontend_protocol);
  return OkStatus();
}

// /servicecontrol.googleapis.com/backend_protocol
Status set_backend_protocol(const SupportedLabel& l,
                            const ReportRequestInfo& info,
                            Map<std::string, std::string>* labels) {
  // backend_protocol is either GRPC or UNKNOWN.
  if (info.backend_protocol == protocol::GRPC &&
      info.frontend_protocol != info.backend_protocol) {
    (*labels)[l.name] = protocol::ToString(info.backend_protocol);
  }
  return OkStatus();
}

// /servicecontrol.googleapis.com/consumer_project
Status set_consumer_project(const SupportedLabel& l,
                            const ReportRequestInfo& info,
                            Map<std::string, std::string>* labels) {
  (*labels)[l.name] = info.check_response_info.consumer_project_number;
  return OkStatus();
}

// /referer
Status set_referer(const SupportedLabel& l, const ReportRequestInfo& info,
                   Map<std::string, std::string>* labels) {
  if (!info.referer.empty()) {
    (*labels)[l.name] = info.referer;
  }
  return OkStatus();
}

// /response_code
Status set_response_code(const SupportedLabel& l, const ReportRequestInfo& info,
                         Map<std::string, std::string>* labels) {
  char response_code_buf[20];
  snprintf(response_code_buf, sizeof(response_code_buf), "%d",
           get_status_code(info));
  (*labels)[l.name] = response_code_buf;
  return OkStatus();
}

// /response_code_class
Status set_response_code_class(const SupportedLabel& l,
                               const ReportRequestInfo& info,
                               Map<std::string, std::string>* labels) {
  (*labels)[l.name] = error_types[(get_status_code(info) / 100) % 10];
  return OkStatus();
}

// /status_code
Status set_status_code(const SupportedLabel& l, const ReportRequestInfo& info,
                       Map<std::string, std::string>* labels) {
  char status_code_buf[20];
  snprintf(status_code_buf, sizeof(status_code_buf), "%d", info.status.code());
  (*labels)[l.name] = status_code_buf;
  return OkStatus();
}

// cloud.googleapis.com/location
Status set_location(const SupportedLabel& l, const ReportRequestInfo& info,
                    Map<std::string, std::string>* labels) {
  if (!info.location.empty()) {
    (*labels)[l.name] = info.location;
  } else {
    // This label SHOULD not be empty, otherwise the server will fail the call.
    (*labels)[l.name] = kDefaultLocation;
  }
  return OkStatus();
}

// serviceruntime.googleapis.com/api_method
Status set_api_method(const SupportedLabel& l, const ReportRequestInfo& info,
                      Map<std::string, std::string>* labels) {
  if (!info.api_method.empty()) {
    (*labels)[l.name] = info.api_method;
  }
  return OkStatus();
}

// serviceruntime.googleapis.com/api_version
Status set_api_version(const SupportedLabel& l, const ReportRequestInfo& info,
                       Map<std::string, std::string>* labels) {
  if (!info.api_version.empty()) {
    (*labels)[l.name] = info.api_version;
  }
  return OkStatus();
}

// servicecontrol.googleapis.com/platform
Status set_platform(const SupportedLabel& l, const ReportRequestInfo& info,
                    Map<std::string, std::string>* labels) {
  (*labels)[l.name] = info.compute_platform;
  return OkStatus();
}

// servicecontrol.googleapis.com/service_agent
Status set_service_agent(const SupportedLabel& l, const ReportRequestInfo&,
                         Map<std::string, std::string>* labels) {
  (*labels)[l.name] = get_service_agent();
  return OkStatus();
}

// serviceruntime.googleapis.com/user_agent
Status set_user_agent(const SupportedLabel& l, const ReportRequestInfo&,
                      Map<std::string, std::string>* labels) {
  (*labels)[l.name] = kUserAgent;
  return OkStatus();
}

const SupportedLabel supported_labels[] = {
    {
        "/credential_id",
        ::google::api::LabelDescriptor_ValueType_STRING,
        SupportedLabel::USER,
        set_credential_id,
        false,
    },
    {
        "/end_user",
        ::google::api::LabelDescriptor_ValueType_STRING,
        SupportedLabel::USER,
        nullptr,
        false,
    },
    {
        "/end_user_country",
        ::google::api::LabelDescriptor_ValueType_STRING,
        SupportedLabel::USER,
        nullptr,
        false,
    },
    {
        "/error_type",
        ::google::api::LabelDescriptor_ValueType_STRING,
        SupportedLabel::USER,
        set_error_type,
        false,
    },
    {
        "/protocol",
        ::google::api::LabelDescriptor::STRING,
        SupportedLabel::USER,
        set_protocol,
        false,
    },
    {
        "/referer",
        ::google::api::LabelDescriptor_ValueType_STRING,
        SupportedLabel::USER,
        set_referer,
        false,
    },
    {
        "/response_code",
        ::google::api::LabelDescriptor_ValueType_STRING,
        SupportedLabel::USER,
        set_response_code,
        false,
    },
    {
        "/response_code_class",
        ::google::api::LabelDescriptor::STRING,
        SupportedLabel::USER,
        set_response_code_class,
        false,
    },
    {
        "/status_code",
        ::google::api::LabelDescriptor_ValueType_STRING,
        SupportedLabel::USER,
        set_status_code,
        false,
    },
    {
        "appengine.googleapis.com/clone_id",
        ::google::api::LabelDescriptor_ValueType_STRING,
        SupportedLabel::USER,
        nullptr,
        false,
    },
    {
        "appengine.googleapis.com/module_id",
        ::google::api::LabelDescriptor_ValueType_STRING,
        SupportedLabel::USER,
        nullptr,
        false,
    },
    {
        "appengine.googleapis.com/replica_index",
        ::google::api::LabelDescriptor_ValueType_STRING,
        SupportedLabel::USER,
        nullptr,
        false,
    },
    {
        "appengine.googleapis.com/version_id",
        ::google::api::LabelDescriptor_ValueType_STRING,
        SupportedLabel::USER,
        nullptr,
        false,
    },
    {
        "cloud.googleapis.com/location",
        ::google::api::LabelDescriptor_ValueType_STRING,
        SupportedLabel::SYSTEM,
        set_location,
        false,
    },
    {
        "cloud.googleapis.com/project",
        ::google::api::LabelDescriptor_ValueType_STRING,
        SupportedLabel::SYSTEM,
        nullptr,
        false,
    },
    {
        "cloud.googleapis.com/region",
        ::google::api::LabelDescriptor_ValueType_STRING,
        SupportedLabel::SYSTEM,
        nullptr,
        false,
    },
    {
        "cloud.googleapis.com/resource_id",
        ::google::api::LabelDescriptor_ValueType_STRING,
        SupportedLabel::USER,
        nullptr,
        false,
    },
    {
        "cloud.googleapis.com/resource_type",
        ::google::api::LabelDescriptor_ValueType_STRING,
        SupportedLabel::USER,
        nullptr,
        false,
    },
    {
        "cloud.googleapis.com/service",
        ::google::api::LabelDescriptor_ValueType_STRING,
        SupportedLabel::SYSTEM,
        nullptr,
        false,
    },
    {
        "cloud.googleapis.com/zone",
        ::google::api::LabelDescriptor_ValueType_STRING,
        SupportedLabel::SYSTEM,
        nullptr,
        false,
    },
    {
        "cloud.googleapis.com/uid",
        ::google::api::LabelDescriptor_ValueType_STRING,
        SupportedLabel::SYSTEM,
        nullptr,
        false,
    },
    {
        "serviceruntime.googleapis.com/api_method",
        ::google::api::LabelDescriptor_ValueType_STRING,
        SupportedLabel::USER,
        set_api_method,
        false,
    },
    {
        "serviceruntime.googleapis.com/api_version",
        ::google::api::LabelDescriptor_ValueType_STRING,
        SupportedLabel::USER,
        set_api_version,
        false,
    },
    {
        kServiceControlCallerIp,
        ::google::api::LabelDescriptor_ValueType_STRING,
        SupportedLabel::SYSTEM,
        nullptr,
        false,
    },
    {
        kServiceControlReferer,
        ::google::api::LabelDescriptor_ValueType_STRING,
        SupportedLabel::SYSTEM,
        nullptr,
        false,
    },
    {
        kServiceControlServiceAgent,
        ::google::api::LabelDescriptor_ValueType_STRING,
        SupportedLabel::SYSTEM,
        set_service_agent,
        false,
    },
    {
        kServiceControlUserAgent,
        ::google::api::LabelDescriptor_ValueType_STRING,
        SupportedLabel::SYSTEM,
        set_user_agent,
        false,
    },
    {
        kServiceControlPlatform,
        ::google::api::LabelDescriptor_ValueType_STRING,
        SupportedLabel::SYSTEM,
        set_platform,
        false,
    },
    {
        kServiceControlBackendProtocol,
        ::google::api::LabelDescriptor_ValueType_STRING,
        SupportedLabel::SYSTEM,
        set_backend_protocol,
        false,
    },
    {
        kServiceControlConsumerProject,
        ::google::api::LabelDescriptor_ValueType_STRING,
        SupportedLabel::SYSTEM,
        set_consumer_project,
        true,
    },
};

const int supported_labels_count =
    sizeof(supported_labels) / sizeof(supported_labels[0]);

// Supported intrinsic labels:
// "servicecontrol.googleapis.com/operation_name": Operation.operation_name
// "servicecontrol.googleapis.com/consumer_id": Operation.consumer_id

// Unsupported service control labels:
// "servicecontrol.googleapis.com/android_package_name"
// "servicecontrol.googleapis.com/android_cert_fingerprint"
// "servicecontrol.googleapis.com/ios_bundle_id"
// "servicecontrol.googleapis.com/credential_project_number"

// Define Service Control constant strings
constexpr char kConsumerIdApiKey[] = "api_key:";
constexpr char kConsumerIdProject[] = "project:";

// Following names for Log struct_playload field names:
constexpr char kLogFieldNameApiKey[] = "api_key";
constexpr char kLogFieldNameApiMethod[] = "api_method";
constexpr char kLogFieldNameApiName[] = "api_name";
constexpr char kLogFieldNameApiVersion[] = "api_version";
constexpr char kLogFieldNameErrorCause[] = "error_cause";
constexpr char kLogFieldNameJwtPayloads[] = "jwt_payloads";
constexpr char kLogFieldNameLocation[] = "location";
constexpr char kLogFieldNameLogMessage[] = "log_message";
constexpr char kLogFieldNameProducerProjectId[] = "producer_project_id";
constexpr char kLogFieldNameRequestHeaders[] = "request_headers";
constexpr char kLogFieldNameResponseHeaders[] = "response_headers";
constexpr char kLogFieldNameServiceAgent[] = "service_agent";
constexpr char kLogFieldNameConfigId[] = "service_config_id";
constexpr char kLogFieldNameTimestamp[] = "timestamp";
constexpr char kLogFieldNameApiKeyState[] = "api_key_state";
constexpr char kLogFieldNameResponseCodeDetail[] = "response_code_detail";
constexpr char kLogFieldNameHttpStatusCode[] = "http_status_code";
constexpr char kLogFieldNameGrpcStatusCode[] = "grpc_status_code";

// Convert time point to proto Timestamp
Timestamp CreateTimestamp(std::chrono::system_clock::time_point tp) {
  long long timestamp_ns = std::chrono::duration_cast<std::chrono::nanoseconds>(
                               tp.time_since_epoch())
                               .count();
  Timestamp timestamp;
  timestamp.set_seconds(timestamp_ns / 1000000000);
  timestamp.set_nanos(timestamp_ns % 1000000000);
  return timestamp;
}

Status VerifyRequiredCheckFields(const OperationInfo& info) {
  if (info.operation_id.empty()) {
    return Status(StatusCode::kInvalidArgument, "operation_id is required.");
  }
  if (info.operation_name.empty()) {
    return Status(StatusCode::kInvalidArgument, "operation_name is required.");
  }
  return OkStatus();
}

Status VerifyRequiredReportFields(const OperationInfo&) { return OkStatus(); }

void SetOperationCommonFields(const OperationInfo& info,
                              const Timestamp& current_time, Operation* op) {
  if (!info.operation_id.empty()) {
    op->set_operation_id(info.operation_id);
  }
  if (!info.operation_name.empty()) {
    op->set_operation_name(info.operation_name);
  }
  *op->mutable_start_time() = current_time;
  *op->mutable_end_time() = current_time;
}

std::string TraceResourceName(absl::string_view trace_id,
                              absl::string_view project_id) {
  return absl::StrCat("projects/", project_id, "/traces/", trace_id);
}

void FillLogEntry(const ReportRequestInfo& info, const std::string& name,
                  const std::string& config_id, const Timestamp& current_time,
                  LogEntry* log_entry) {
  log_entry->set_name(name);
  *log_entry->mutable_timestamp() = current_time;
  auto severity = (get_status_code(info) >= 400) ? google::logging::type::ERROR
                                                 : google::logging::type::INFO;
  log_entry->set_severity(severity);

  // Add trace if available.
  if (!info.trace_id.empty()) {
    if (!info.tracing_project_id.empty()) {
      log_entry->set_trace(
          TraceResourceName(info.trace_id, info.tracing_project_id));
    } else if (!info.gcp_project_id.empty()) {
      log_entry->set_trace(
          TraceResourceName(info.trace_id, info.gcp_project_id));
    }
  }

  // Fill in http request.
  auto* http_request = log_entry->mutable_http_request();
  http_request->set_protocol(protocol::ToString(info.frontend_protocol));
  http_request->set_status(get_status_code(info));
  if (!info.method.empty()) {
    http_request->set_request_method(info.method);
  }
  if (!info.url.empty()) {
    http_request->set_request_url(info.url);
  }
  if (info.request_size >= 0) {
    http_request->set_request_size(info.request_size);
  }
  if (info.response_size >= 0) {
    http_request->set_response_size(info.response_size);
  }
  if (!info.client_ip.empty()) {
    http_request->set_remote_ip(info.client_ip);
  }
  if (!info.referer.empty()) {
    http_request->set_referer(info.referer);
  }
  if (info.latency.request_time_ms >= 0) {
    const google::protobuf::Duration duration =
        google::protobuf::util::TimeUtil::MillisecondsToDuration(
            info.latency.request_time_ms);
    http_request->mutable_latency()->CopyFrom(duration);
  }

  // Fill in JSON struct.
  auto* fields = log_entry->mutable_struct_payload()->mutable_fields();
  (*fields)[kLogFieldNameTimestamp].set_number_value(
      static_cast<double>(current_time.seconds()) +
      static_cast<double>(current_time.nanos()) / 1000000000.0);
  (*fields)[kLogFieldNameConfigId].set_string_value(config_id);
  (*fields)[kLogFieldNameServiceAgent].set_string_value(
      kServiceAgentPrefix + utils::Version::instance().get());

  (*fields)[kLogFieldNameApiKeyState].set_string_value(
      api_key::ToString(info.check_response_info.api_key_state));
  (*fields)[kLogFieldNameHttpStatusCode].set_number_value(
      info.http_response_code);

  if (!info.response_code_detail.empty()) {
    (*fields)[kLogFieldNameResponseCodeDetail].set_string_value(
        info.response_code_detail);
  }

  if (!info.producer_project_id.empty()) {
    (*fields)[kLogFieldNameProducerProjectId].set_string_value(
        info.producer_project_id);
  }
  if (!info.api_key.empty()) {
    (*fields)[kLogFieldNameApiKey].set_string_value(info.api_key);
  }
  if (!info.api_name.empty()) {
    (*fields)[kLogFieldNameApiName].set_string_value(info.api_name);
  }
  if (!info.api_version.empty()) {
    (*fields)[kLogFieldNameApiVersion].set_string_value(info.api_version);
  }
  if (!info.api_method.empty()) {
    (*fields)[kLogFieldNameApiMethod].set_string_value(info.api_method);
  }
  if (!info.location.empty()) {
    (*fields)[kLogFieldNameLocation].set_string_value(info.location);
  }
  if (!info.log_message.empty()) {
    (*fields)[kLogFieldNameLogMessage].set_string_value(info.log_message);
  }
  if (!info.request_headers.empty()) {
    (*fields)[kLogFieldNameRequestHeaders].set_string_value(
        info.request_headers);
  }
  if (!info.response_headers.empty()) {
    (*fields)[kLogFieldNameResponseHeaders].set_string_value(
        info.response_headers);
  }
  if (!info.jwt_payloads.empty()) {
    (*fields)[kLogFieldNameJwtPayloads].set_string_value(info.jwt_payloads);
  }
  if (!info.status.ok() && info.status.message().length() > 0) {
    (*fields)[kLogFieldNameErrorCause].set_string_value(info.status.message());
  }

  if (info.grpc_response_code.has_value()) {
    const std::string grpc_status_string =
        Envoy::Grpc::Utility::grpcStatusToString(
            static_cast<Envoy::Grpc::Status::GrpcStatus>(
                info.grpc_response_code.value()));
    (*fields)[kLogFieldNameGrpcStatusCode].set_string_value(grpc_status_string);
  }
}

template <class Element>
std::vector<const Element*> FilterPointers(
    const Element* first, const Element* last,
    std::function<bool(const Element*)> pred) {
  std::vector<const Element*> filtered;
  while (first < last) {
    if (pred(first)) {
      filtered.push_back(first);
    }
    first++;
  }
  return filtered;
}

}  // namespace

RequestBuilder::RequestBuilder(const std::set<std::string>& logs,
                               const std::string& service_name,
                               const std::string& service_config_id)
    : logs_(logs.begin(), logs.end()),
      metrics_(FilterPointers<SupportedMetric>(
          supported_metrics, supported_metrics + supported_metrics_count,
          [](const struct SupportedMetric* m) { return m->set != nullptr; })),
      labels_(FilterPointers<SupportedLabel>(
          supported_labels, supported_labels + supported_labels_count,
          [](const struct SupportedLabel* l) { return l->set != nullptr; })),
      service_name_(service_name),
      service_config_id_(service_config_id) {}

RequestBuilder::RequestBuilder(const std::set<std::string>& logs,
                               const std::set<std::string>& metrics,
                               const std::set<std::string>& labels,
                               const std::string& service_name,
                               const std::string& service_config_id)
    : logs_(logs.begin(), logs.end()),
      metrics_(FilterPointers<SupportedMetric>(
          supported_metrics, supported_metrics + supported_metrics_count,
          [&metrics](const struct SupportedMetric* m) {
            return m->set && metrics.find(m->name) != metrics.end();
          })),
      labels_(FilterPointers<SupportedLabel>(
          supported_labels, supported_labels + supported_labels_count,
          [&labels](const struct SupportedLabel* l) {
            return l->set && (l->kind == SupportedLabel::SYSTEM ||
                              labels.find(l->name) != labels.end());
          })),
      service_name_(service_name),
      service_config_id_(service_config_id) {}

Status RequestBuilder::FillAllocateQuotaRequest(
    const QuotaRequestInfo& info,
    ::google::api::servicecontrol::v1::AllocateQuotaRequest* request) const {
  ::google::api::servicecontrol::v1::QuotaOperation* operation =
      request->mutable_allocate_operation();

  // service_name
  request->set_service_name(service_name_);
  // service_config_id
  request->set_service_config_id(service_config_id_);

  // allocate_operation.operation_id
  if (!info.operation_id.empty()) {
    operation->set_operation_id(info.operation_id);
  }
  // allocate_operation.method_name
  if (!info.method_name.empty()) {
    operation->set_method_name(info.method_name);
  }
  // allocate_operation.consumer_id
  if (!info.api_key.empty()) {
    // For quota request, we send the API key as is.
    operation->set_consumer_id(std::string(kConsumerIdApiKey) +
                               std::string(info.api_key));
  } else if (!info.producer_project_id.empty()) {
    operation->set_consumer_id(std::string(kConsumerIdProject) +
                               std::string(info.producer_project_id));
  }

  // allocate_operation.quota_mode
  operation->set_quota_mode(
      ::google::api::servicecontrol::v1::QuotaOperation_QuotaMode::
          QuotaOperation_QuotaMode_NORMAL);

  // allocate_operation.labels
  auto* labels = operation->mutable_labels();
  if (!info.client_ip.empty()) {
    (*labels)[kServiceControlCallerIp] = info.client_ip;
  }

  if (!info.referer.empty()) {
    (*labels)[kServiceControlReferer] = info.referer;
  }
  (*labels)[kServiceControlUserAgent] = kUserAgent;
  (*labels)[kServiceControlServiceAgent] = get_service_agent();

  for (auto metric : info.metric_cost_vector) {
    MetricValueSet* value_set = operation->add_quota_metrics();
    value_set->set_metric_name(metric.first);
    MetricValue* value = value_set->add_metric_values();
    const auto& cost = metric.second;
    value->set_int64_value(cost <= 0 ? 1 : cost);
  }

  return OkStatus();
}

Status RequestBuilder::FillCheckRequest(const CheckRequestInfo& info,
                                        CheckRequest* request) const {
  Status status = VerifyRequiredCheckFields(info);
  if (!status.ok()) {
    return status;
  }
  request->set_service_name(service_name_);
  request->set_service_config_id(service_config_id_);

  Timestamp current_time = CreateTimestamp(info.current_time);
  Operation* op = request->mutable_operation();
  SetOperationCommonFields(info, current_time, op);
  if (!info.api_key.empty()) {
    // For check request, we send the API key as is.
    op->set_consumer_id(std::string(kConsumerIdApiKey) +
                        std::string(info.api_key));
  }

  auto* labels = op->mutable_labels();
  if (!info.client_ip.empty()) {
    (*labels)[kServiceControlCallerIp] = info.client_ip;
  }
  if (!info.referer.empty()) {
    (*labels)[kServiceControlReferer] = info.referer;
  }
  (*labels)[kServiceControlUserAgent] = kUserAgent;
  (*labels)[kServiceControlServiceAgent] = get_service_agent();

  if (!info.android_package_name.empty()) {
    (*labels)[kServiceControlAndroidPackageName] = info.android_package_name;
  }
  if (!info.android_cert_fingerprint.empty()) {
    (*labels)[kServiceControlAndroidCertFingerprint] =
        info.android_cert_fingerprint;
  }
  if (!info.ios_bundle_id.empty()) {
    (*labels)[kServiceControlIosBundleId] = info.ios_bundle_id;
  }

  return OkStatus();
}

Status RequestBuilder::FillReportRequest(const ReportRequestInfo& info,
                                         ReportRequest* request) const {
  Status status = VerifyRequiredReportFields(info);
  if (!status.ok()) {
    return status;
  }
  request->set_service_name(service_name_);
  request->set_service_config_id(service_config_id_);

  Timestamp current_time = CreateTimestamp(info.current_time);
  Operation* op = request->add_operations();
  SetOperationCommonFields(info, current_time, op);
  if (info.check_response_info.api_key_state ==
      api_key::ApiKeyState::VERIFIED) {
    ASSERT(!info.api_key.empty(),
           "API Key must be set, otherwise consumer would not be verified.");
    op->set_consumer_id(std::string(kConsumerIdApiKey) +
                        std::string(info.api_key));
  }

  // Only populate metrics if we can associate them with a method/operation.
  if (!info.operation_id.empty() && !info.operation_name.empty()) {
    Map<std::string, std::string>* labels = op->mutable_labels();
    // Set all labels with by_consumer_only is false
    for (auto it = labels_.begin(), end = labels_.end(); it != end; it++) {
      const SupportedLabel* l = *it;
      if (l->set && !l->by_consumer_only) {
        status = (l->set)(*l, info, labels);
        if (!status.ok()) return status;
      }
    }

    // Report will reject consumer metric if it's based on a invalid/unknown api
    // key, or if the service is not activated in the consumer project.
    bool send_consumer_metric = info.check_response_info.api_key_state ==
                                api_key::ApiKeyState::VERIFIED;

    // Populate all metrics.
    for (auto it = metrics_.begin(), end = metrics_.end(); it != end; it++) {
      const SupportedMetric* m = *it;
      if (send_consumer_metric || m->mark != SupportedMetric::CONSUMER) {
        if (m->set && m->mark != SupportedMetric::PRODUCER_BY_CONSUMER) {
          status = (m->set)(*m, info, op);
          if (!status.ok()) return status;
        }
      }
    }
  }

  // Fill log entries.
  for (auto it = logs_.begin(), end = logs_.end(); it != end; it++) {
    FillLogEntry(info, *it, service_config_id_, current_time,
                 op->add_log_entries());
  }

  if (!info.check_response_info.consumer_project_number.empty()) {
    return AppendByConsumerOperations(info, request, current_time);
  }

  return OkStatus();
}

Status RequestBuilder::AppendByConsumerOperations(
    const ReportRequestInfo& info,
    ::google::api::servicecontrol::v1::ReportRequest* request,
    Timestamp current_time) const {
  Operation* op = request->add_operations();
  SetOperationCommonFields(info, current_time, op);
  if (info.check_response_info.api_key_state ==
      api_key::ApiKeyState::VERIFIED) {
    ASSERT(!info.api_key.empty(),
           "API Key must be set, otherwise consumer would not be verified.");
    op->set_consumer_id(std::string(kConsumerIdApiKey) +
                        std::string(info.api_key));
  }
  // issue a new operation id
  op->set_operation_id(op->operation_id() + "1");

  // Only populate metrics if we can associate them with a method/operation.
  if (!info.operation_id.empty() && !info.operation_name.empty()) {
    Map<std::string, std::string>* labels = op->mutable_labels();
    // Set all labels.
    for (auto it = labels_.begin(), end = labels_.end(); it != end; it++) {
      const SupportedLabel* l = *it;
      if (l->set) {
        Status status = (l->set)(*l, info, labels);
        if (!status.ok()) return status;
      }
    }

    // Populate all metrics.
    for (auto it = metrics_.begin(), end = metrics_.end(); it != end; it++) {
      const SupportedMetric* m = *it;
      if (m->set && m->mark == SupportedMetric::PRODUCER_BY_CONSUMER) {
        Status status = (m->set)(*m, info, op);
        if (!status.ok()) return status;
      }
    }
  }

  return OkStatus();
}

bool RequestBuilder::IsMetricSupported(
    const ::google::api::MetricDescriptor& metric) {
  for (int i = 0; i < supported_metrics_count; i++) {
    const SupportedMetric& m = supported_metrics[i];
    if (metric.name() == m.name && metric.metric_kind() == m.metric_kind &&
        metric.value_type() == m.value_type) {
      return true;
    }
  }
  return false;
}

bool RequestBuilder::IsLabelSupported(
    const ::google::api::LabelDescriptor& label) {
  for (int i = 0; i < supported_labels_count; i++) {
    const SupportedLabel& l = supported_labels[i];
    if (label.key() == l.name && label.value_type() == l.value_type) {
      return true;
    }
  }
  return false;
}

}  // namespace service_control
}  // namespace api_proxy
}  // namespace espv2<|MERGE_RESOLUTION|>--- conflicted
+++ resolved
@@ -383,7 +383,6 @@
       api_key::ApiKeyState::VERIFIED) {
     ASSERT(!info.api_key.empty(),
            "API Key must be set, otherwise consumer would not be verified.");
-<<<<<<< HEAD
     if (info.enable_api_key_uid_reporting) {
       if (info.check_response_info.error.is_network_error) {
         (*labels)[l.name] = absl::StrCat(kApiKeyPrefix, "UNKNOWN");
@@ -394,12 +393,6 @@
     } else {
       (*labels)[l.name] = absl::StrCat(kApiKeyPrefix, info.api_key);
     }
-=======
-    (*labels)[l.name] =
-        absl::StrCat(kApiKeyPrefix, info.check_response_info.api_key_uid.empty()
-                                        ? info.api_key
-                                        : info.check_response_info.api_key_uid);
->>>>>>> b1282487
   } else if (!info.auth_issuer.empty()) {
     std::string base64_issuer = Envoy::Base64Url::encode(
         info.auth_issuer.data(), info.auth_issuer.size());
